--- conflicted
+++ resolved
@@ -11,17 +11,13 @@
 	"os"
 	"path/filepath"
 
-<<<<<<< HEAD
-	"github.com/juju/charm/v9"
-=======
->>>>>>> ba1fde37
 	"github.com/juju/testing"
 	jc "github.com/juju/testing/checkers"
 	"github.com/juju/utils/v3/fs"
 	gc "gopkg.in/check.v1"
 	"gopkg.in/yaml.v2"
 
-	"github.com/juju/charm/v8"
+	"github.com/juju/charm/v9"
 )
 
 type CharmSuite struct {

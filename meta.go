// Copyright 2011, 2012, 2013 Canonical Ltd.
// Licensed under the LGPLv3, see LICENCE file for details.

package charm

import (
	"fmt"
	"io"
	"io/ioutil"
	"regexp"
	"sort"
	"strconv"
	"strings"

	"github.com/juju/collections/set"
	"github.com/juju/errors"
	"github.com/juju/names/v4"
	"github.com/juju/os/v2"
	"github.com/juju/os/v2/series"
	"github.com/juju/schema"
	"github.com/juju/systems"
	"github.com/juju/systems/channel"
	"github.com/juju/utils/v2"
	"github.com/juju/version"
	"gopkg.in/yaml.v2"

	"github.com/juju/charm/v9/hooks"
	"github.com/juju/charm/v9/resource"
)

// RelationScope describes the scope of a relation.
type RelationScope string

// Note that schema doesn't support custom string types,
// so when we use these values in a schema.Checker,
// we must store them as strings, not RelationScopes.

const (
	ScopeGlobal    RelationScope = "global"
	ScopeContainer RelationScope = "container"
)

// RelationRole defines the role of a relation.
type RelationRole string

const (
	RoleProvider RelationRole = "provider"
	RoleRequirer RelationRole = "requirer"
	RolePeer     RelationRole = "peer"
)

// StorageType defines a storage type.
type StorageType string

const (
	StorageBlock      StorageType = "block"
	StorageFilesystem StorageType = "filesystem"
)

// Storage represents a charm's storage requirement.
type Storage struct {
	// Name is the name of the store.
	//
	// Name has no default, and must be specified.
	Name string `bson:"name"`

	// Description is a description of the store.
	//
	// Description has no default, and is optional.
	Description string `bson:"description"`

	// Type is the storage type: filesystem or block-device.
	//
	// Type has no default, and must be specified.
	Type StorageType `bson:"type"`

	// Shared indicates that the storage is shared between all units of
	// an application deployed from the charm. It is an error to attempt to
	// assign non-shareable storage to a "shared" storage requirement.
	//
	// Shared defaults to false.
	Shared bool `bson:"shared"`

	// ReadOnly indicates that the storage should be made read-only if
	// possible. If the storage cannot be made read-only, Juju will warn
	// the user.
	//
	// ReadOnly defaults to false.
	ReadOnly bool `bson:"read-only"`

	// CountMin is the number of storage instances that must be attached
	// to the charm for it to be useful; the charm will not install until
	// this number has been satisfied. This must be a non-negative number.
	//
	// CountMin defaults to 1 for singleton stores.
	CountMin int `bson:"countmin"`

	// CountMax is the largest number of storage instances that can be
	// attached to the charm. If CountMax is -1, then there is no upper
	// bound.
	//
	// CountMax defaults to 1 for singleton stores.
	CountMax int `bson:"countmax"`

	// MinimumSize is the minimum size of store that the charm needs to
	// work at all. This is not a recommended size or a comfortable size
	// or a will-work-well size, just a bare minimum below which the charm
	// is going to break.
	// MinimumSize requires a unit, one of MGTPEZY, and is stored as MiB.
	//
	// There is no default MinimumSize; if left unspecified, a provider
	// specific default will be used, typically 1GB for block storage.
	MinimumSize uint64 `bson:"minimum-size"`

	// Location is the mount location for filesystem stores. For multi-
	// stores, the location acts as the parent directory for each mounted
	// store.
	//
	// Location has no default, and is optional.
	Location string `bson:"location,omitempty"`

	// Properties allow the charm author to characterise the relative storage
	// performance requirements and sensitivities for each store.
	// eg “transient” is used to indicate that non persistent storage is acceptable,
	// such as tmpfs or ephemeral instance disks.
	//
	// Properties has no default, and is optional.
	Properties []string `bson:"properties,omitempty"`
}

// DeviceType defines a device type.
type DeviceType string

// Device represents a charm's device requirement (GPU for example).
type Device struct {
	// Name is the name of the device.
	Name string `bson:"name"`

	// Description is a description of the device.
	Description string `bson:"description"`

	// Type is the device type.
	// currently supported types are
	// - gpu
	// - nvidia.com/gpu
	// - amd.com/gpu
	Type DeviceType `bson:"type"`

	// CountMin is the min number of devices that the charm requires.
	CountMin int64 `bson:"countmin"`

	// CountMax is the max number of devices that the charm requires.
	CountMax int64 `bson:"countmax"`
}

// DeploymentType defines a deployment type.
type DeploymentType string

const (
	DeploymentStateless DeploymentType = "stateless"
	DeploymentStateful  DeploymentType = "stateful"
	DeploymentDaemon    DeploymentType = "daemon"
)

// DeploymentMode defines a deployment mode.
type DeploymentMode string

const (
	ModeOperator DeploymentMode = "operator"
	ModeWorkload DeploymentMode = "workload"
)

// ServiceType defines a service type.
type ServiceType string

const (
	ServiceCluster      ServiceType = "cluster"
	ServiceLoadBalancer ServiceType = "loadbalancer"
	ServiceExternal     ServiceType = "external"
	ServiceOmit         ServiceType = "omit"
)

var validServiceTypes = map[os.OSType][]ServiceType{
	os.Kubernetes: {
		ServiceCluster,
		ServiceLoadBalancer,
		ServiceExternal,
		ServiceOmit,
	},
}

// Deployment represents a charm's deployment requirements in the charm
// metadata.yaml file.
type Deployment struct {
	DeploymentType DeploymentType `bson:"type"`
	DeploymentMode DeploymentMode `bson:"mode"`
	ServiceType    ServiceType    `bson:"service"`
	MinVersion     string         `bson:"min-version"`
}

// Relation represents a single relation defined in the charm
// metadata.yaml file.
type Relation struct {
	Name      string        `bson:"name"`
	Role      RelationRole  `bson:"role"`
	Interface string        `bson:"interface"`
	Optional  bool          `bson:"optional"`
	Limit     int           `bson:"limit"`
	Scope     RelationScope `bson:"scope"`
}

// ImplementedBy returns whether the relation is implemented by the supplied charm.
func (r Relation) ImplementedBy(ch Charm) bool {
	if r.IsImplicit() {
		return true
	}
	var m map[string]Relation
	switch r.Role {
	case RoleProvider:
		m = ch.Meta().Provides
	case RoleRequirer:
		m = ch.Meta().Requires
	case RolePeer:
		m = ch.Meta().Peers
	default:
		panic(errors.Errorf("unknown relation role %q", r.Role))
	}
	rel, found := m[r.Name]
	if !found {
		return false
	}
	if rel.Interface == r.Interface {
		switch r.Scope {
		case ScopeGlobal:
			return rel.Scope != ScopeContainer
		case ScopeContainer:
			return true
		default:
			panic(errors.Errorf("unknown relation scope %q", r.Scope))
		}
	}
	return false
}

// IsImplicit returns whether the relation is supplied by juju itself,
// rather than by a charm.
func (r Relation) IsImplicit() bool {
	return (r.Name == "juju-info" &&
		r.Interface == "juju-info" &&
		r.Role == RoleProvider)
}

// Meta represents all the known content that may be defined
// within a charm's metadata.yaml file.
// Note: Series is serialised for backward compatibility
// as "supported-series" because a previous
// charm version had an incompatible Series field that
// was unused in practice but still serialized. This
// only applies to JSON because Meta has a custom
// YAML marshaller.
type Meta struct {
	Name           string                   `bson:"name" json:"Name"`
	Summary        string                   `bson:"summary" json:"Summary"`
	Description    string                   `bson:"description" json:"Description"`
	Subordinate    bool                     `bson:"subordinate" json:"Subordinate"`
	Provides       map[string]Relation      `bson:"provides,omitempty" json:"Provides,omitempty"`
	Requires       map[string]Relation      `bson:"requires,omitempty" json:"Requires,omitempty"`
	Peers          map[string]Relation      `bson:"peers,omitempty" json:"Peers,omitempty"`
	ExtraBindings  map[string]ExtraBinding  `bson:"extra-bindings,omitempty" json:"ExtraBindings,omitempty"`
	Categories     []string                 `bson:"categories,omitempty" json:"Categories,omitempty"`
	Tags           []string                 `bson:"tags,omitempty" json:"Tags,omitempty"`
	Series         []string                 `bson:"series,omitempty" json:"SupportedSeries,omitempty"`
	Storage        map[string]Storage       `bson:"storage,omitempty" json:"Storage,omitempty"`
	Devices        map[string]Device        `bson:"devices,omitempty" json:"Devices,omitempty"`
	Deployment     *Deployment              `bson:"deployment,omitempty" json:"Deployment,omitempty"`
	PayloadClasses map[string]PayloadClass  `bson:"payloadclasses,omitempty" json:"PayloadClasses,omitempty"`
	Resources      map[string]resource.Meta `bson:"resources,omitempty" json:"Resources,omitempty"`
	Terms          []string                 `bson:"terms,omitempty" json:"Terms,omitempty"`
	MinJujuVersion version.Number           `bson:"min-juju-version,omitempty" json:"min-juju-version,omitempty"`

	Bases      []systems.Base       `bson:"bases,omitempty" json:"bases,omitempty" yaml:"bases,omitempty"`
	Containers map[string]Container `bson:"containers,omitempty" json:"containers,omitempty" yaml:"containers,omitempty"`
	Assumes    []string             `bson:"assumes,omitempty" json:"assumes,omitempty" yaml:"assumes,omitempty"`
}

// Platform describes deployment plaforms charms can be deployed to.
// NOTE: for v2 charms only.
type Platform string

// Platforms v2 charms support.
const (
	PlatformMachine    Platform = "machine"
	PlatformKubernetes Platform = "kubernetes"
)

// Container specifies the possible systems it supports and mounts it wants.
type Container struct {
	Resource string  `bson:"resource,omitempty" json:"resource,omitempty" yaml:"resource,omitempty"`
	Mounts   []Mount `bson:"mounts,omitempty" json:"mounts,omitempty" yaml:"mounts,omitempty"`
}

// Mount allows a container to mount a storage filesystem from the storage top-level directive.
type Mount struct {
	Storage  string `bson:"storage,omitempty" json:"storage,omitempty" yaml:"storage,omitempty"`
	Location string `bson:"location,omitempty" json:"location,omitempty" yaml:"location,omitempty"`
}

// Format of the parsed charm.
type Format int

// Formats are the different versions of charm metadata supported.
const (
	FormatUnknown Format = iota
	FormatV1      Format = iota
	FormatV2      Format = iota
)

func generateRelationHooks(relName string, allHooks map[string]bool) {
	for _, hookName := range hooks.RelationHooks() {
		allHooks[fmt.Sprintf("%s-%s", relName, hookName)] = true
	}
}

func generateContainerHooks(containerName string, allHooks map[string]bool) {
	// Containers using pebble trigger workload hooks.
	for _, hookName := range hooks.WorkloadHooks() {
		allHooks[fmt.Sprintf("%s-%s", containerName, hookName)] = true
	}
}

func generateStorageHooks(storageName string, allHooks map[string]bool) {
	for _, hookName := range hooks.StorageHooks() {
		allHooks[fmt.Sprintf("%s-%s", storageName, hookName)] = true
	}
}

// Hooks returns a map of all possible valid hooks, taking relations
// into account. It's a map to enable fast lookups, and the value is
// always true.
func (m Meta) Hooks() map[string]bool {
	allHooks := make(map[string]bool)
	// Unit hooks
	for _, hookName := range hooks.UnitHooks() {
		allHooks[string(hookName)] = true
	}
	// Relation hooks
	for hookName := range m.Provides {
		generateRelationHooks(hookName, allHooks)
	}
	for hookName := range m.Requires {
		generateRelationHooks(hookName, allHooks)
	}
	for hookName := range m.Peers {
		generateRelationHooks(hookName, allHooks)
	}
	for storageName := range m.Storage {
		generateStorageHooks(storageName, allHooks)
	}
	for containerName := range m.Containers {
		generateContainerHooks(containerName, allHooks)
	}
	return allHooks
}

// Format returns the charm metadata format version.
// Charms that specify systems are v2. Otherwise it
// defaults to v1.
func (m Meta) Format() Format {
	if m.Bases != nil {
		return FormatV2
	}
	return FormatV1
}

// ComputedSeries of a charm. This is to support legacy logic on new
// charms that use Systems.
func (m Meta) ComputedSeries() []string {
	if m.Format() == FormatV1 {
		return m.Series
	}
	// The slice must be ordered based on system appearance but
	// have unique elements.
	seriesSlice := []string(nil)
	seriesSet := set.NewStrings()
	for _, base := range m.Bases {
		series := base.String()
		if !seriesSet.Contains(series) {
			seriesSet.Add(series)
			seriesSlice = append(seriesSlice, series)
		}
	}
	return seriesSlice
}

// Used for parsing Categories and Tags.
func parseStringList(list interface{}) []string {
	if list == nil {
		return nil
	}
	slice := list.([]interface{})
	result := make([]string, 0, len(slice))
	for _, elem := range slice {
		result = append(result, elem.(string))
	}
	return result
}

var validTermName = regexp.MustCompile(`^[a-z](-?[a-z0-9]+)+$`)

// TermsId represents a single term id. The term can either be owned
// or "public" (meaning there is no owner).
// The Revision starts at 1. Therefore a value of 0 means the revision
// is unset.
type TermsId struct {
	Tenant   string
	Owner    string
	Name     string
	Revision int
}

// Validate returns an error if the Term contains invalid data.
func (t *TermsId) Validate() error {
	if t.Tenant != "" && t.Tenant != "cs" {
		if !validTermName.MatchString(t.Tenant) {
			return errors.Errorf("wrong term tenant format %q", t.Tenant)
		}
	}
	if t.Owner != "" && !names.IsValidUser(t.Owner) {
		return errors.Errorf("wrong owner format %q", t.Owner)
	}
	if !validTermName.MatchString(t.Name) {
		return errors.Errorf("wrong term name format %q", t.Name)
	}
	if t.Revision < 0 {
		return errors.Errorf("negative term revision")
	}
	return nil
}

// String returns the term in canonical form.
// This would be one of:
//   tenant:owner/name/revision
//   tenant:name
//   owner/name/revision
//   owner/name
//   name/revision
//   name
func (t *TermsId) String() string {
	id := make([]byte, 0, len(t.Tenant)+1+len(t.Owner)+1+len(t.Name)+4)
	if t.Tenant != "" {
		id = append(id, t.Tenant...)
		id = append(id, ':')
	}
	if t.Owner != "" {
		id = append(id, t.Owner...)
		id = append(id, '/')
	}
	id = append(id, t.Name...)
	if t.Revision != 0 {
		id = append(id, '/')
		id = strconv.AppendInt(id, int64(t.Revision), 10)
	}
	return string(id)
}

// ParseTerm takes a termID as a string and parses it into a Term.
// A complete term is in the form:
// tenant:owner/name/revision
// This function accepts partially specified identifiers
// typically in one of the following forms:
// name
// owner/name
// owner/name/27 # Revision 27
// name/283 # Revision 283
// cs:owner/name # Tenant cs
func ParseTerm(s string) (*TermsId, error) {
	tenant := ""
	termid := s
	if t := strings.SplitN(s, ":", 2); len(t) == 2 {
		tenant = t[0]
		termid = t[1]
	}

	tokens := strings.Split(termid, "/")
	var term TermsId
	switch len(tokens) {
	case 1: // "name"
		term = TermsId{
			Tenant: tenant,
			Name:   tokens[0],
		}
	case 2: // owner/name or name/123
		termRevision, err := strconv.Atoi(tokens[1])
		if err != nil { // owner/name
			term = TermsId{
				Tenant: tenant,
				Owner:  tokens[0],
				Name:   tokens[1],
			}
		} else { // name/123
			term = TermsId{
				Tenant:   tenant,
				Name:     tokens[0],
				Revision: termRevision,
			}
		}
	case 3: // owner/name/123
		termRevision, err := strconv.Atoi(tokens[2])
		if err != nil {
			return nil, errors.Errorf("invalid revision number %q %v", tokens[2], err)
		}
		term = TermsId{
			Tenant:   tenant,
			Owner:    tokens[0],
			Name:     tokens[1],
			Revision: termRevision,
		}
	default:
		return nil, errors.Errorf("unknown term id format %q", s)
	}
	if err := term.Validate(); err != nil {
		return nil, errors.Trace(err)
	}
	return &term, nil
}

// MustParseTerm acts like ParseTerm but panics on error.
func MustParseTerm(s string) *TermsId {
	term, err := ParseTerm(s)
	if err != nil {
		panic(err)
	}
	return term
}

// ReadMeta reads the content of a metadata.yaml file and returns
// its representation.
func ReadMeta(r io.Reader) (*Meta, error) {
	data, err := ioutil.ReadAll(r)
	if err != nil {
		return nil, err
	}
	var meta Meta
	err = yaml.Unmarshal(data, &meta)
	if err != nil {
		return nil, err
	}
	return &meta, nil
}

func (meta *Meta) UnmarshalYAML(f func(interface{}) error) error {
	raw := make(map[interface{}]interface{})
	err := f(&raw)
	if err != nil {
		return err
	}

	format, err := identifyFormat(raw)
	if err != nil {
		return err
	}

	formatSchema := schema.Checker(nil)
	switch format {
	case FormatV1:
		formatSchema = charmV1Schema
	case FormatV2:
		formatSchema = charmV2Schema
	default:
		return errors.New("unknown metadata format")
	}

	v, err := formatSchema.Coerce(raw, nil)
	if err != nil {
		return errors.New("metadata: " + err.Error())
	}

	m := v.(map[string]interface{})
	meta1, err := parseMeta(m)
	if err != nil {
		return err
	}

	if err := meta1.Check(); err != nil {
		return err
	}

	*meta = *meta1
	return nil
}

func parseMeta(m map[string]interface{}) (*Meta, error) {
	var meta Meta
	var err error

	meta.Name = m["name"].(string)
	// Schema decodes as int64, but the int range should be good
	// enough for revisions.
	meta.Summary = m["summary"].(string)
	meta.Description = m["description"].(string)
	meta.Provides = parseRelations(m["provides"], RoleProvider)
	meta.Requires = parseRelations(m["requires"], RoleRequirer)
	meta.Peers = parseRelations(m["peers"], RolePeer)
	if meta.ExtraBindings, err = parseMetaExtraBindings(m["extra-bindings"]); err != nil {
		return nil, err
	}
	meta.Categories = parseStringList(m["categories"])
	meta.Tags = parseStringList(m["tags"])
	if subordinate := m["subordinate"]; subordinate != nil {
		meta.Subordinate = subordinate.(bool)
	}
	meta.Series = parseStringList(m["series"])
	meta.Storage = parseStorage(m["storage"])
	meta.Devices = parseDevices(m["devices"])
	meta.Deployment, err = parseDeployment(m["deployment"], meta.Series, meta.Storage)
	if err != nil {
		return nil, err
	}
	meta.PayloadClasses = parsePayloadClasses(m["payloads"])

	if ver := m["min-juju-version"]; ver != nil {
		minver, err := version.Parse(ver.(string))
		if err != nil {
			return &meta, errors.Annotate(err, "invalid min-juju-version")
		}
		meta.MinJujuVersion = minver
	}
	meta.Terms = parseStringList(m["terms"])

	meta.Resources, err = parseMetaResources(m["resources"])
	if err != nil {
		return nil, err
	}

	// v2 parsing
	meta.Bases, err = parseBases(m["bases"])
	if err != nil {
		return nil, errors.Annotatef(err, "parsing bases")
	}
	meta.Containers, err = parseContainers(m["containers"], meta.Resources, meta.Storage)
	if err != nil {
		return nil, errors.Annotatef(err, "parsing containers")
	}
	return &meta, nil
}

// MarshalYAML implements yaml.Marshaler (yaml.v2).
func (m Meta) MarshalYAML() (interface{}, error) {
	err := m.Check()
	if err != nil {
		return nil, errors.Trace(err)
	}

	switch m.Format() {
	case FormatV1:
		return m.marshalV1()
	case FormatV2:
		return m.marshalV2()
	default:
		return nil, errors.Errorf("unknown format %v", m.Format())
	}
}

func (m Meta) marshalV2() (interface{}, error) {
	return struct {
		Name          string                           `yaml:"name"`
		Summary       string                           `yaml:"summary"`
		Description   string                           `yaml:"description"`
		Provides      map[string]marshaledRelation     `yaml:"provides,omitempty"`
		Requires      map[string]marshaledRelation     `yaml:"requires,omitempty"`
		Peers         map[string]marshaledRelation     `yaml:"peers,omitempty"`
		ExtraBindings map[string]interface{}           `yaml:"extra-bindings,omitempty"`
		Categories    []string                         `yaml:"categories,omitempty"`
		Tags          []string                         `yaml:"tags,omitempty"`
		Subordinate   bool                             `yaml:"subordinate,omitempty"`
		Storage       map[string]Storage               `yaml:"storage,omitempty"`
		Devices       map[string]Device                `yaml:"devices,omitempty"`
		Terms         []string                         `yaml:"terms,omitempty"`
		Resources     map[string]marshaledResourceMeta `yaml:"resources,omitempty"`
		Bases         []marshaledBase                  `yaml:"bases,omitempty"`
		Containers    map[string]marshaledContainer    `yaml:"containers,omitempty"`
		Assumes       []string                         `yaml:"assumes,omitempty"`
	}{
		Name:          m.Name,
		Summary:       m.Summary,
		Description:   m.Description,
		Provides:      marshaledRelations(m.Provides),
		Requires:      marshaledRelations(m.Requires),
		Peers:         marshaledRelations(m.Peers),
		ExtraBindings: marshaledExtraBindings(m.ExtraBindings),
		Categories:    m.Categories,
		Tags:          m.Tags,
		Subordinate:   m.Subordinate,
		Storage:       m.Storage,
		Devices:       m.Devices,
		Terms:         m.Terms,
		Resources:     marshaledResources(m.Resources),
		Bases:         marshaledBases(m.Bases),
		Containers:    marshaledContainers(m.Containers),
		Assumes:       m.Assumes,
	}, nil
}

func (m Meta) marshalV1() (interface{}, error) {
	var minver string
	if m.MinJujuVersion != version.Zero {
		minver = m.MinJujuVersion.String()
	}

	return struct {
		Name           string                           `yaml:"name"`
		Summary        string                           `yaml:"summary"`
		Description    string                           `yaml:"description"`
		Provides       map[string]marshaledRelation     `yaml:"provides,omitempty"`
		Requires       map[string]marshaledRelation     `yaml:"requires,omitempty"`
		Peers          map[string]marshaledRelation     `yaml:"peers,omitempty"`
		ExtraBindings  map[string]interface{}           `yaml:"extra-bindings,omitempty"`
		Categories     []string                         `yaml:"categories,omitempty"`
		Tags           []string                         `yaml:"tags,omitempty"`
		Subordinate    bool                             `yaml:"subordinate,omitempty"`
		Series         []string                         `yaml:"series,omitempty"`
		Storage        map[string]Storage               `yaml:"storage,omitempty"`
		Devices        map[string]Device                `yaml:"devices,omitempty"`
		Deployment     *Deployment                      `yaml:"deployment,omitempty"`
		Terms          []string                         `yaml:"terms,omitempty"`
		MinJujuVersion string                           `yaml:"min-juju-version,omitempty"`
		Resources      map[string]marshaledResourceMeta `yaml:"resources,omitempty"`
	}{
		Name:           m.Name,
		Summary:        m.Summary,
		Description:    m.Description,
		Provides:       marshaledRelations(m.Provides),
		Requires:       marshaledRelations(m.Requires),
		Peers:          marshaledRelations(m.Peers),
		ExtraBindings:  marshaledExtraBindings(m.ExtraBindings),
		Categories:     m.Categories,
		Tags:           m.Tags,
		Subordinate:    m.Subordinate,
		Series:         m.Series,
		Storage:        m.Storage,
		Devices:        m.Devices,
		Deployment:     m.Deployment,
		Terms:          m.Terms,
		MinJujuVersion: minver,
		Resources:      marshaledResources(m.Resources),
	}, nil
}

type marshaledResourceMeta struct {
	Path        string `yaml:"filename"` // TODO(ericsnow) Change to "path"?
	Type        string `yaml:"type,omitempty"`
	Description string `yaml:"description,omitempty"`
}

func marshaledResources(rs map[string]resource.Meta) map[string]marshaledResourceMeta {
	rs1 := make(map[string]marshaledResourceMeta, len(rs))
	for name, r := range rs {
		r1 := marshaledResourceMeta{
			Path:        r.Path,
			Description: r.Description,
		}
		if r.Type != resource.TypeFile {
			r1.Type = r.Type.String()
		}
		rs1[name] = r1
	}
	return rs1
}

func marshaledRelations(relations map[string]Relation) map[string]marshaledRelation {
	marshaled := make(map[string]marshaledRelation)
	for name, relation := range relations {
		marshaled[name] = marshaledRelation(relation)
	}
	return marshaled
}

type marshaledRelation Relation

func (r marshaledRelation) MarshalYAML() (interface{}, error) {
	// See calls to ifaceExpander in charmSchema.
	var noLimit int
	if !r.Optional && r.Limit == noLimit && r.Scope == ScopeGlobal {
		// All attributes are default, so use the simple string form of the relation.
		return r.Interface, nil
	}
	mr := struct {
		Interface string        `yaml:"interface"`
		Limit     *int          `yaml:"limit,omitempty"`
		Optional  bool          `yaml:"optional,omitempty"`
		Scope     RelationScope `yaml:"scope,omitempty"`
	}{
		Interface: r.Interface,
		Optional:  r.Optional,
	}
	if r.Limit != noLimit {
		mr.Limit = &r.Limit
	}
	if r.Scope != ScopeGlobal {
		mr.Scope = r.Scope
	}
	return mr, nil
}

func marshaledExtraBindings(bindings map[string]ExtraBinding) map[string]interface{} {
	marshaled := make(map[string]interface{})
	for _, binding := range bindings {
		marshaled[binding.Name] = nil
	}
	return marshaled
}

type marshaledBase systems.Base

func marshaledBases(s []systems.Base) []marshaledBase {
	marshaled := []marshaledBase(nil)
	for _, v := range s {
		marshaled = append(marshaled, marshaledBase(v))
	}
	return marshaled
}

func (s marshaledBase) MarshalYAML() (interface{}, error) {
	ms := struct {
		Name    string `yaml:"name,omitempty"`
		Channel string `yaml:"channel,omitempty"`
	}{
		Name:    s.Name,
		Channel: s.Channel.String(),
	}
	return ms, nil
}

type marshaledContainer Container

func marshaledContainers(c map[string]Container) map[string]marshaledContainer {
	marshaled := make(map[string]marshaledContainer)
	for k, v := range c {
		marshaled[k] = marshaledContainer(v)
	}
	return marshaled
}

func (c marshaledContainer) MarshalYAML() (interface{}, error) {
	mc := struct {
		Resource string  `yaml:"resource,omitempty"`
		Mounts   []Mount `yaml:"mounts,omitempty"`
	}{
		Resource: c.Resource,
		Mounts:   c.Mounts,
	}
	return mc, nil
}

// Check checks that the metadata is well-formed.
func (m Meta) Check() error {
	switch m.Format() {
	case FormatV1:
		err := m.checkV1()
		if err != nil {
			return errors.Trace(err)
		}
	case FormatV2:
		err := m.checkV2()
		if err != nil {
			return errors.Trace(err)
		}
	default:
		return errors.Errorf("unknown format %v", m.Format())
	}

	// Check for duplicate or forbidden relation names or interfaces.
	names := make(map[string]bool)
	checkRelations := func(src map[string]Relation, role RelationRole) error {
		for name, rel := range src {
			if rel.Name != name {
				return errors.Errorf("charm %q has mismatched relation name %q; expected %q", m.Name, rel.Name, name)
			}
			if rel.Role != role {
				return errors.Errorf("charm %q has mismatched role %q; expected %q", m.Name, rel.Role, role)
			}
			// Container-scoped require relations on subordinates are allowed
			// to use the otherwise-reserved juju-* namespace.
			if !m.Subordinate || role != RoleRequirer || rel.Scope != ScopeContainer {
				if reserved, _ := reservedName(m.Name, name); reserved {
					return errors.Errorf("charm %q using a reserved relation name: %q", m.Name, name)
				}
			}
			if role != RoleRequirer {
				if reserved, _ := reservedName(m.Name, rel.Interface); reserved {
					return errors.Errorf("charm %q relation %q using a reserved interface: %q", m.Name, name, rel.Interface)
				}
			}
			if names[name] {
				return errors.Errorf("charm %q using a duplicated relation name: %q", m.Name, name)
			}
			names[name] = true
		}
		return nil
	}
	if err := checkRelations(m.Provides, RoleProvider); err != nil {
		return err
	}
	if err := checkRelations(m.Requires, RoleRequirer); err != nil {
		return err
	}
	if err := checkRelations(m.Peers, RolePeer); err != nil {
		return err
	}

	if err := validateMetaExtraBindings(m); err != nil {
		return errors.Errorf("charm %q has invalid extra bindings: %v", m.Name, err)
	}

	// Subordinate charms must have at least one relation that
	// has container scope, otherwise they can't relate to the
	// principal.
	if m.Subordinate {
		valid := false
		if m.Requires != nil {
			for _, relationData := range m.Requires {
				if relationData.Scope == ScopeContainer {
					valid = true
					break
				}
			}
		}
		if !valid {
			return errors.Errorf("subordinate charm %q lacks \"requires\" relation with container scope", m.Name)
		}
	}

	for _, series := range m.Series {
		if !IsValidSeries(series) {
			return errors.Errorf("charm %q declares invalid series: %q", m.Name, series)
		}
	}

	names = make(map[string]bool)
	for name, store := range m.Storage {
		if store.Location != "" && store.Type != StorageFilesystem {
			return errors.Errorf(`charm %q storage %q: location may not be specified for "type: %s"`, m.Name, name, store.Type)
		}
		if store.Type == "" {
			return errors.Errorf("charm %q storage %q: type must be specified", m.Name, name)
		}
		if store.CountMin < 0 {
			return errors.Errorf("charm %q storage %q: invalid minimum count %d", m.Name, name, store.CountMin)
		}
		if store.CountMax == 0 || store.CountMax < -1 {
			return errors.Errorf("charm %q storage %q: invalid maximum count %d", m.Name, name, store.CountMax)
		}
		if names[name] {
			return errors.Errorf("charm %q storage %q: duplicated storage name", m.Name, name)
		}
		names[name] = true
	}

	names = make(map[string]bool)
	for name, device := range m.Devices {
		if device.Type == "" {
			return errors.Errorf("charm %q device %q: type must be specified", m.Name, name)
		}
		if device.CountMax >= 0 && device.CountMin >= 0 && device.CountMin > device.CountMax {
			return errors.Errorf(
				"charm %q device %q: maximum count %d can not be smaller than minimum count %d",
				m.Name, name, device.CountMax, device.CountMin)
		}
		if names[name] {
			return errors.Errorf("charm %q device %q: duplicated device name", m.Name, name)
		}
		names[name] = true
	}

	for name, payloadClass := range m.PayloadClasses {
		if payloadClass.Name != name {
			return errors.Errorf("mismatch on payload class name (%q != %q)", payloadClass.Name, name)
		}
		if err := payloadClass.Validate(); err != nil {
			return err
		}
	}

	if err := validateMetaResources(m.Resources); err != nil {
		return err
	}

	for _, term := range m.Terms {
		if _, terr := ParseTerm(term); terr != nil {
			return errors.Trace(terr)
		}
	}

	return nil
}

<<<<<<< HEAD
func reservedName(charmName, endpointName string) (reserved bool, reason string) {
	if strings.HasPrefix(charmName, "juju-") {
		return false, ""
	}
	if endpointName == "juju" {
=======
func (m Meta) checkV1() error {
	if len(m.Assumes) != 0 {
		return errors.NotValidf("assumes with metadata v1")
	}
	if len(m.Containers) != 0 {
		return errors.NotValidf("containers with metadata v1")
	}
	if len(m.Bases) != 0 {
		return errors.NotValidf("bases with metadata v1")
	}
	return nil
}

func (m Meta) checkV2() error {
	if len(m.Series) != 0 {
		return errors.NotValidf("series with metadata v2")
	}
	if m.MinJujuVersion != version.Zero {
		return errors.NotValidf("min-juju-version with metdata v2")
	}
	if m.Deployment != nil {
		return errors.NotValidf("deployment with metadata v2")
	}
	return nil
}

func reservedName(name string) (reserved bool, reason string) {
	if name == "juju" {
>>>>>>> a072bae3
		return true, `"juju" is a reserved name`
	}
	if strings.HasPrefix(endpointName, "juju-") {
		return true, `the "juju-" prefix is reserved`
	}
	return false, ""
}

func parseRelations(relations interface{}, role RelationRole) map[string]Relation {
	if relations == nil {
		return nil
	}
	result := make(map[string]Relation)
	for name, rel := range relations.(map[string]interface{}) {
		relMap := rel.(map[string]interface{})
		relation := Relation{
			Name:      name,
			Role:      role,
			Interface: relMap["interface"].(string),
			Optional:  relMap["optional"].(bool),
		}
		if scope := relMap["scope"]; scope != nil {
			relation.Scope = RelationScope(scope.(string))
		}
		if relMap["limit"] != nil {
			// Schema defaults to int64, but we know
			// the int range should be more than enough.
			relation.Limit = int(relMap["limit"].(int64))
		}
		result[name] = relation
	}
	return result
}

// CombinedRelations returns all defined relations, regardless of their type in
// a single map.
func (m Meta) CombinedRelations() map[string]Relation {
	combined := make(map[string]Relation)
	for name, relation := range m.Provides {
		combined[name] = relation
	}
	for name, relation := range m.Requires {
		combined[name] = relation
	}
	for name, relation := range m.Peers {
		combined[name] = relation
	}
	return combined
}

// Schema coercer that expands the interface shorthand notation.
// A consistent format is easier to work with than considering the
// potential difference everywhere.
//
// Supports the following variants::
//
//   provides:
//     server: riak
//     admin: http
//     foobar:
//       interface: blah
//
//   provides:
//     server:
//       interface: mysql
//       limit:
//       optional: false
//
// In all input cases, the output is the fully specified interface
// representation as seen in the mysql interface description above.
func ifaceExpander(limit interface{}) schema.Checker {
	return ifaceExpC{limit}
}

type ifaceExpC struct {
	limit interface{}
}

var (
	stringC = schema.String()
	mapC    = schema.StringMap(schema.Any())
)

func (c ifaceExpC) Coerce(v interface{}, path []string) (newv interface{}, err error) {
	s, err := stringC.Coerce(v, path)
	if err == nil {
		newv = map[string]interface{}{
			"interface": s,
			"limit":     c.limit,
			"optional":  false,
			"scope":     string(ScopeGlobal),
		}
		return
	}

	v, err = mapC.Coerce(v, path)
	if err != nil {
		return
	}
	m := v.(map[string]interface{})
	if _, ok := m["limit"]; !ok {
		m["limit"] = c.limit
	}
	return ifaceSchema.Coerce(m, path)
}

var ifaceSchema = schema.FieldMap(
	schema.Fields{
		"interface": schema.String(),
		"limit":     schema.OneOf(schema.Const(nil), schema.Int()),
		"scope":     schema.OneOf(schema.Const(string(ScopeGlobal)), schema.Const(string(ScopeContainer))),
		"optional":  schema.Bool(),
	},
	schema.Defaults{
		"scope":    string(ScopeGlobal),
		"optional": false,
	},
)

func parseStorage(stores interface{}) map[string]Storage {
	if stores == nil {
		return nil
	}
	result := make(map[string]Storage)
	for name, store := range stores.(map[string]interface{}) {
		storeMap := store.(map[string]interface{})
		store := Storage{
			Name:     name,
			Type:     StorageType(storeMap["type"].(string)),
			Shared:   storeMap["shared"].(bool),
			ReadOnly: storeMap["read-only"].(bool),
			CountMin: 1,
			CountMax: 1,
		}
		if desc, ok := storeMap["description"].(string); ok {
			store.Description = desc
		}
		if multiple, ok := storeMap["multiple"].(map[string]interface{}); ok {
			if r, ok := multiple["range"].([2]int); ok {
				store.CountMin, store.CountMax = r[0], r[1]
			}
		}
		if minSize, ok := storeMap["minimum-size"].(uint64); ok {
			store.MinimumSize = minSize
		}
		if loc, ok := storeMap["location"].(string); ok {
			store.Location = loc
		}
		if properties, ok := storeMap["properties"].([]interface{}); ok {
			for _, p := range properties {
				store.Properties = append(store.Properties, p.(string))
			}
		}
		result[name] = store
	}
	return result
}

func parseDevices(devices interface{}) map[string]Device {
	if devices == nil {
		return nil
	}
	result := make(map[string]Device)
	for name, device := range devices.(map[string]interface{}) {
		deviceMap := device.(map[string]interface{})
		device := Device{
			Name:     name,
			Type:     DeviceType(deviceMap["type"].(string)),
			CountMin: 1,
			CountMax: 1,
		}
		if desc, ok := deviceMap["description"].(string); ok {
			device.Description = desc
		}
		if countmin, ok := deviceMap["countmin"].(int64); ok {
			device.CountMin = countmin
		}
		if countmax, ok := deviceMap["countmax"].(int64); ok {
			device.CountMax = countmax
		}
		result[name] = device
	}
	return result
}

func parseDeployment(deployment interface{}, charmSeries []string, storage map[string]Storage) (*Deployment, error) {
	if deployment == nil {
		return nil, nil
	}
	if len(charmSeries) == 0 {
		return nil, errors.New("charm with deployment metadata must declare at least one series")
	}
	if charmSeries[0] != kubernetes {
		return nil, errors.Errorf("charms with deployment metadata only supported for %q", kubernetes)
	}
	deploymentMap := deployment.(map[string]interface{})
	var result Deployment
	if deploymentType, ok := deploymentMap["type"].(string); ok {
		result.DeploymentType = DeploymentType(deploymentType)
	}
	if deploymentMode, ok := deploymentMap["mode"].(string); ok {
		result.DeploymentMode = DeploymentMode(deploymentMode)
	}
	if serviceType, ok := deploymentMap["service"].(string); ok {
		result.ServiceType = ServiceType(serviceType)
	}
	if minVersion, ok := deploymentMap["min-version"].(string); ok {
		result.MinVersion = minVersion
	}
	if result.ServiceType != "" {
		osForSeries, err := series.GetOSFromSeries(charmSeries[0])
		if err != nil {
			return nil, errors.NotValidf("series %q", charmSeries[0])
		}
		valid := false
		allowed := validServiceTypes[osForSeries]
		for _, st := range allowed {
			if st == result.ServiceType {
				valid = true
				break
			}
		}
		if !valid {
			return nil, errors.NotValidf("service type %q for OS %q", result.ServiceType, osForSeries)
		}
	}
	return &result, nil
}

func parseBases(input interface{}) ([]systems.Base, error) {
	var err error
	if input == nil {
		return nil, nil
	}
	res := []systems.Base(nil)
	for _, v := range input.([]interface{}) {
		base := systems.Base{}
		baseMap := v.(map[string]interface{})
		if value, ok := baseMap["name"]; ok {
			base.Name = value.(string)
		}
		if value, ok := baseMap["channel"]; ok {
			base.Channel, err = channel.Parse(value.(string))
			if err != nil {
				return nil, errors.Annotatef(err, "parsing channel %q", value.(string))
			}
		}
		err = base.Validate()
		if err != nil {
			return nil, errors.Trace(err)
		}
		res = append(res, base)
	}
	return res, nil
}

func parseContainers(input interface{}, resources map[string]resource.Meta, storage map[string]Storage) (map[string]Container, error) {
	var err error
	if input == nil {
		return nil, nil
	}
	containers := map[string]Container{}
	for name, v := range input.(map[string]interface{}) {
		containerMap := v.(map[string]interface{})
		container := Container{}

		if value, ok := containerMap["resource"]; ok {
			container.Resource = value.(string)
		}
		if container.Resource != "" {
			if r, ok := resources[container.Resource]; !ok {
				return nil, errors.NotFoundf("referenced resource %q", container.Resource)
			} else if r.Type != resource.TypeContainerImage {
				return nil, errors.Errorf("referenced resource %q is not a %s",
					container.Resource,
					resource.TypeContainerImage.String())
			}
		}

		container.Mounts, err = parseMounts(containerMap["mounts"], storage)
		if err != nil {
			return nil, errors.Annotatef(err, "container %q", name)
		}
		containers[name] = container
	}
	if len(containers) == 0 {
		return nil, nil
	}
	return containers, nil
}

func parseMounts(input interface{}, storage map[string]Storage) ([]Mount, error) {
	if input == nil {
		return nil, nil
	}
	mounts := []Mount(nil)
	for _, v := range input.([]interface{}) {
		mount := Mount{}
		mountMap := v.(map[string]interface{})
		if value, ok := mountMap["storage"].(string); ok {
			mount.Storage = value
		}
		if value, ok := mountMap["location"].(string); ok {
			mount.Location = value
		}
		if mount.Storage == "" {
			return nil, errors.Errorf("storage must be specifed on mount")
		}
		if mount.Location == "" {
			return nil, errors.Errorf("location must be specifed on mount")
		}
		if _, ok := storage[mount.Storage]; !ok {
			return nil, errors.NotValidf("storage %q", mount.Storage)
		}
		mounts = append(mounts, mount)
	}
	return mounts, nil
}

var storageSchema = schema.FieldMap(
	schema.Fields{
		"type":      schema.OneOf(schema.Const(string(StorageBlock)), schema.Const(string(StorageFilesystem))),
		"shared":    schema.Bool(),
		"read-only": schema.Bool(),
		"multiple": schema.FieldMap(
			schema.Fields{
				"range": storageCountC{}, // m, m-n, m+, m-
			},
			schema.Defaults{},
		),
		"minimum-size": storageSizeC{},
		"location":     schema.String(),
		"description":  schema.String(),
		"properties":   schema.List(propertiesC{}),
	},
	schema.Defaults{
		"shared":       false,
		"read-only":    false,
		"multiple":     schema.Omit,
		"location":     schema.Omit,
		"description":  schema.Omit,
		"properties":   schema.Omit,
		"minimum-size": schema.Omit,
	},
)

var deviceSchema = schema.FieldMap(
	schema.Fields{
		"description": schema.String(),
		"type":        schema.String(),
		"countmin":    deviceCountC{},
		"countmax":    deviceCountC{},
	}, schema.Defaults{
		"description": schema.Omit,
		"countmin":    schema.Omit,
		"countmax":    schema.Omit,
	},
)

type deviceCountC struct{}

func (c deviceCountC) Coerce(v interface{}, path []string) (interface{}, error) {
	s, err := schema.Int().Coerce(v, path)
	if err != nil {
		return 0, err
	}
	if m, ok := s.(int64); ok {
		if m >= 0 {
			return m, nil
		}
	}
	return 0, errors.Errorf("invalid device count %d", s)
}

type storageCountC struct{}

var storageCountRE = regexp.MustCompile("^([0-9]+)([-+]|-[0-9]+)$")

func (c storageCountC) Coerce(v interface{}, path []string) (newv interface{}, err error) {
	s, err := schema.OneOf(schema.Int(), stringC).Coerce(v, path)
	if err != nil {
		return nil, err
	}
	if m, ok := s.(int64); ok {
		// We've got a count of the form "m": m represents
		// both the minimum and maximum.
		if m <= 0 {
			return nil, errors.Errorf("%s: invalid count %v", strings.Join(path[1:], ""), m)
		}
		return [2]int{int(m), int(m)}, nil
	}
	match := storageCountRE.FindStringSubmatch(s.(string))
	if match == nil {
		return nil, errors.Errorf("%s: value %q does not match 'm', 'm-n', or 'm+'", strings.Join(path[1:], ""), s)
	}
	var m, n int
	if m, err = strconv.Atoi(match[1]); err != nil {
		return nil, err
	}
	if len(match[2]) == 1 {
		// We've got a count of the form "m+" or "m-":
		// m represents the minimum, and there is no
		// upper bound.
		n = -1
	} else {
		if n, err = strconv.Atoi(match[2][1:]); err != nil {
			return nil, err
		}
	}
	return [2]int{m, n}, nil
}

type storageSizeC struct{}

func (c storageSizeC) Coerce(v interface{}, path []string) (newv interface{}, err error) {
	s, err := schema.String().Coerce(v, path)
	if err != nil {
		return nil, err
	}
	return utils.ParseSize(s.(string))
}

type propertiesC struct{}

func (c propertiesC) Coerce(v interface{}, path []string) (newv interface{}, err error) {
	return schema.OneOf(schema.Const("transient")).Coerce(v, path)
}

var deploymentSchema = schema.FieldMap(
	schema.Fields{
		"type": schema.OneOf(
			schema.Const(string(DeploymentStateful)),
			schema.Const(string(DeploymentStateless)),
			schema.Const(string(DeploymentDaemon)),
		),
		"mode": schema.OneOf(
			schema.Const(string(ModeOperator)),
			schema.Const(string(ModeWorkload)),
		),
		"service": schema.OneOf(
			schema.Const(string(ServiceCluster)),
			schema.Const(string(ServiceLoadBalancer)),
			schema.Const(string(ServiceExternal)),
			schema.Const(string(ServiceOmit)),
		),
		"min-version": schema.String(),
	}, schema.Defaults{
		"type":        schema.Omit,
		"mode":        string(ModeWorkload),
		"service":     schema.Omit,
		"min-version": schema.Omit,
	},
)

var baseSchema = schema.FieldMap(
	schema.Fields{
		"name": schema.OneOf(
			schema.Const(systems.Ubuntu),
			schema.Const(systems.Windows),
			schema.Const(systems.CentOS),
			schema.Const(systems.OpenSUSE),
			schema.Const(systems.GenericLinux),
			schema.Const(systems.OSX),
		),
		"channel": schema.String(),
	}, schema.Defaults{
		"name":    schema.Omit,
		"channel": schema.Omit,
	})

var containerSchema = schema.FieldMap(
	schema.Fields{
		"resource": schema.String(),
		"mounts":   schema.List(mountSchema),
	}, schema.Defaults{
		"resource": schema.Omit,
		"mounts":   schema.Omit,
	})

var mountSchema = schema.FieldMap(
	schema.Fields{
		"storage":  schema.String(),
		"location": schema.String(),
	}, schema.Defaults{
		"storage":  schema.Omit,
		"location": schema.Omit,
	})

var charmV1Schema = schema.FieldMap(
	schema.Fields{
		"name":             schema.String(),
		"summary":          schema.String(),
		"description":      schema.String(),
		"peers":            schema.StringMap(ifaceExpander(nil)),
		"provides":         schema.StringMap(ifaceExpander(nil)),
		"requires":         schema.StringMap(ifaceExpander(nil)),
		"extra-bindings":   extraBindingsSchema,
		"revision":         schema.Int(), // Obsolete
		"format":           schema.Int(), // Obsolete
		"subordinate":      schema.Bool(),
		"categories":       schema.List(schema.String()),
		"tags":             schema.List(schema.String()),
		"series":           schema.List(schema.String()),
		"storage":          schema.StringMap(storageSchema),
		"devices":          schema.StringMap(deviceSchema),
		"deployment":       deploymentSchema,
		"payloads":         schema.StringMap(payloadClassSchema),
		"resources":        schema.StringMap(resourceSchema),
		"terms":            schema.List(schema.String()),
		"min-juju-version": schema.String(),
	},
	schema.Defaults{
		"provides":         schema.Omit,
		"requires":         schema.Omit,
		"peers":            schema.Omit,
		"extra-bindings":   schema.Omit,
		"revision":         schema.Omit,
		"format":           schema.Omit,
		"subordinate":      schema.Omit,
		"categories":       schema.Omit,
		"tags":             schema.Omit,
		"series":           schema.Omit,
		"storage":          schema.Omit,
		"devices":          schema.Omit,
		"deployment":       schema.Omit,
		"payloads":         schema.Omit,
		"resources":        schema.Omit,
		"terms":            schema.Omit,
		"min-juju-version": schema.Omit,
	},
)

var charmV2Schema = schema.FieldMap(
	schema.Fields{
		"name":           schema.String(),
		"summary":        schema.String(),
		"description":    schema.String(),
		"peers":          schema.StringMap(ifaceExpander(nil)),
		"provides":       schema.StringMap(ifaceExpander(nil)),
		"requires":       schema.StringMap(ifaceExpander(nil)),
		"extra-bindings": extraBindingsSchema,
		"subordinate":    schema.Bool(),
		"categories":     schema.List(schema.String()),
		"tags":           schema.List(schema.String()),
		"storage":        schema.StringMap(storageSchema),
		"devices":        schema.StringMap(deviceSchema),
		"payloads":       schema.StringMap(payloadClassSchema),
		"resources":      schema.StringMap(resourceSchema),
		"terms":          schema.List(schema.String()),
		"assumes":        schema.List(schema.String()),
		"bases":          schema.List(baseSchema),
		"containers":     schema.StringMap(containerSchema),
	},
	schema.Defaults{
		"provides":       schema.Omit,
		"requires":       schema.Omit,
		"peers":          schema.Omit,
		"extra-bindings": schema.Omit,
		"subordinate":    schema.Omit,
		"categories":     schema.Omit,
		"tags":           schema.Omit,
		"storage":        schema.Omit,
		"devices":        schema.Omit,
		"payloads":       schema.Omit,
		"resources":      schema.Omit,
		"terms":          schema.Omit,
		"assumes":        schema.Omit,
		"bases":          schema.Omit,
		"containers":     schema.Omit,
	},
)

func identifyFormat(raw map[interface{}]interface{}) (Format, error) {
	format := FormatUnknown
	matched := []string(nil)
	mismatched := []string(nil)
	keys := []string(nil)
	for k, _ := range raw {
		key, ok := k.(string)
		if !ok {
			// Non-string keys will be an error handled by the schema lib.
			continue
		}
		keys = append(keys, key)
	}
	sort.Strings(keys)
	for _, key := range keys {
		detected := FormatUnknown
		switch key {
		case "bases", "containers", "assumes":
			detected = FormatV2
		case "series", "deployment", "min-juju-version":
			detected = FormatV1
		}
		if detected == FormatUnknown {
			continue
		}
		if format == FormatUnknown {
			format = detected
		}
		if format == detected {
			matched = append(matched, key)
		} else {
			mismatched = append(mismatched, key)
		}
	}
	if format == FormatUnknown {
		//return FormatUnknown, errors.Errorf("unknown metadata format")
		// TODO: return FormatUnknown when unit tests are upgraded to both v1 and v1 metadata.
		return FormatV1, nil
	}
	if mismatched != nil {
		return FormatUnknown, errors.Errorf("ambigious metadata: keys %s cannot be used with %s",
			`"`+strings.Join(mismatched, `", "`)+`"`,
			`"`+strings.Join(matched, `", "`)+`"`)
	}
	return format, nil
}<|MERGE_RESOLUTION|>--- conflicted
+++ resolved
@@ -994,42 +994,37 @@
 	return nil
 }
 
-<<<<<<< HEAD
+func (m Meta) checkV1() error {
+	if len(m.Assumes) != 0 {
+		return errors.NotValidf("assumes with metadata v1")
+	}
+	if len(m.Containers) != 0 {
+		return errors.NotValidf("containers with metadata v1")
+	}
+	if len(m.Bases) != 0 {
+		return errors.NotValidf("bases with metadata v1")
+	}
+	return nil
+}
+
+func (m Meta) checkV2() error {
+	if len(m.Series) != 0 {
+		return errors.NotValidf("series with metadata v2")
+	}
+	if m.MinJujuVersion != version.Zero {
+		return errors.NotValidf("min-juju-version with metdata v2")
+	}
+	if m.Deployment != nil {
+		return errors.NotValidf("deployment with metadata v2")
+	}
+	return nil
+}
+
 func reservedName(charmName, endpointName string) (reserved bool, reason string) {
 	if strings.HasPrefix(charmName, "juju-") {
 		return false, ""
 	}
 	if endpointName == "juju" {
-=======
-func (m Meta) checkV1() error {
-	if len(m.Assumes) != 0 {
-		return errors.NotValidf("assumes with metadata v1")
-	}
-	if len(m.Containers) != 0 {
-		return errors.NotValidf("containers with metadata v1")
-	}
-	if len(m.Bases) != 0 {
-		return errors.NotValidf("bases with metadata v1")
-	}
-	return nil
-}
-
-func (m Meta) checkV2() error {
-	if len(m.Series) != 0 {
-		return errors.NotValidf("series with metadata v2")
-	}
-	if m.MinJujuVersion != version.Zero {
-		return errors.NotValidf("min-juju-version with metdata v2")
-	}
-	if m.Deployment != nil {
-		return errors.NotValidf("deployment with metadata v2")
-	}
-	return nil
-}
-
-func reservedName(name string) (reserved bool, reason string) {
-	if name == "juju" {
->>>>>>> a072bae3
 		return true, `"juju" is a reserved name`
 	}
 	if strings.HasPrefix(endpointName, "juju-") {

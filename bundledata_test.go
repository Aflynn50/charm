--- conflicted
+++ resolved
@@ -10,16 +10,11 @@
 	"sort"
 	"strings"
 
+	"github.com/juju/charm/v9"
 	"github.com/juju/mgo/v2/bson"
 	"github.com/juju/testing"
 	jc "github.com/juju/testing/checkers"
 	gc "gopkg.in/check.v1"
-<<<<<<< HEAD
-	"github.com/juju/mgo/v2/bson"
-=======
->>>>>>> 93c70ae0
-
-	"github.com/juju/charm/v9"
 )
 
 type bundleDataSuite struct {

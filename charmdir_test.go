--- conflicted
+++ resolved
@@ -15,10 +15,6 @@
 	"syscall"
 	"time"
 
-<<<<<<< HEAD
-	"github.com/juju/charm/v9"
-=======
->>>>>>> ba1fde37
 	"github.com/juju/collections/set"
 	"github.com/juju/loggo"
 	"github.com/juju/testing"
@@ -26,7 +22,7 @@
 	"github.com/juju/utils/v3"
 	gc "gopkg.in/check.v1"
 
-	"github.com/juju/charm/v8"
+	"github.com/juju/charm/v9"
 )
 
 type CharmDirSuite struct {
